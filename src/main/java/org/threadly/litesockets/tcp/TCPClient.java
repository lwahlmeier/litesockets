--- conflicted
+++ resolved
@@ -154,13 +154,9 @@
   @Override
   protected void setConnectionStatus(Throwable t) {
     if(t != null) {
-<<<<<<< HEAD
       if(connectionFuture.setFailure(t)) {
         close();
       }
-=======
-      connectionFuture.setFailure(t);
->>>>>>> 61165125
     } else {
       connectionFuture.setResult(true);
     }
